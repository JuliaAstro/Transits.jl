--- conflicted
+++ resolved
@@ -37,19 +37,11 @@
     (t - orbit.ref_time) % period(orbit) - orbit.half_period
 
 function relative_position(orbit::SimpleOrbit, t)
-<<<<<<< HEAD
-    dt = (t - orbit.ref_time) % period(orbit) - orbit.half_period
-    x = orbit.speed * dt
-    y = orbit.b_norm
-    z = abs(dt) < 0.5 * orbit.duration ? one(x) : -one(x)
-    return SA[x, y, z] ./ orbit.r_star
-=======
     Δt = relative_time(orbit, t)
     x = orbit.speed * Δt
     y = orbit.b
     z = abs(Δt) < 0.5 * orbit.duration ? one(x) : -one(x)
     return SA[x, y, z]
->>>>>>> 6f028389
 end
 
 function flip(orbit::SimpleOrbit, ror)
