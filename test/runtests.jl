--- conflicted
+++ resolved
@@ -1,9 +1,6 @@
-<<<<<<< HEAD
 using PyCall
-=======
 using ChainRulesCore
 using ChainRulesTestUtils
->>>>>>> b4427162
 using QuadGK
 using StableRNGs
 using Transits
@@ -31,9 +28,6 @@
     include("orbits/solvers.jl")
     include("poly.jl")
     include("show.jl")
-<<<<<<< HEAD
-=======
     include("distributions.jl")
     include("grads.jl")
->>>>>>> b4427162
 end