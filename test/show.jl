u = [0.4, 0.26]

@testset "PolynomialLimbDark" begin
    ld = PolynomialLimbDark(u)

    @test sprint(show, ld) == "PolynomialLimbDark([-1.0, 0.4, 0.26])"

    @test repr("text/plain", ld) == """
    PolynomialLimbDark
     u_n: [-1.0, 0.4, 0.26]"""

    @test repr("text/html", ld) == """
    PolynomialLimbDark
     u<sub>n</sub>: [-1.0, 0.4, 0.26]"""
end

@testset "QuadLimbDark" begin
    ld = QuadLimbDark(u)

    @test sprint(show, ld) == "QuadLimbDark([-1.0, 0.4, 0.26])"

    @test sprint(show, "text/plain", ld) == """
    QuadLimbDark
     u_n: [-1.0, 0.4, 0.26]"""

    @test sprint(show, "text/html", ld) == """
    QuadLimbDark
     u<sub>n</sub>: [-1.0, 0.4, 0.26]"""
end

@testset "SecondaryLimbDark" begin
    ld = SecondaryLimbDark(u)

    @test sprint(show, ld) == "SecondaryLimbDark(PolynomialLimbDark, PolynomialLimbDark, 1.0)"

    @test sprint(show, "text/plain", ld) == """
    SecondaryLimbDark
     primary: PolynomialLimbDark([-1.0, 0.4, 0.26])
     secondary: PolynomialLimbDark([-1.0, 0.4, 0.26])
     ratio: 1.0"""
end

@testset "IntegratedLimbDark" begin
    ld = IntegratedLimbDark(u)

    @test sprint(show, ld) == "IntegratedLimbDark(PolynomialLimbDark, 21)"

    @test sprint(show, "text/plain", ld) == """
    IntegratedLimbDark
     driver: PolynomialLimbDark([-1.0, 0.4, 0.26])
     N: 21"""
end

@testset "SimpleOrbit" begin
    orbit = SimpleOrbit(duration=1, period=3)

    @test sprint(show, orbit) == "SimpleOrbit(P=3, T=1, t0=0, b=0)"

    @test sprint(show, "text/plain", orbit) == """
    SimpleOrbit
<<<<<<< HEAD
     period: 3.0
     duration: 1.0
     t0: 0.0
     b: 0.0"""
end

@testset "KeplerianOrbit" begin
    orbit = KeplerianOrbit(
        ρ_star = 2.0,
        R_star = 0.5,
        period = 2.0,
        ecc = 0.0,
        t_0 = 0.0,
        incl = π / 2.0,
        Ω = 0.0,
        ω = 0.0,
    )

    @test sprint(show, "text/plain", orbit) === """
    Keplerian Orbit
     P: 2.0 d
     t₀: 0.0 d
     tₚ: -0.5 d
     t_ref: -0.5 d
     τ: nothing d
     a: 6.783710833739071 R⊙
     aₚ: -6.783710833739071 R⊙
     aₛ: 0.0 R⊙
     Rₚ: nothing R⊙
     Rₛ: 0.5 R⊙
     ρₚ: nothing g/cm³
     ρₛ: 11.810543837929684 g/cm³
     r: 0.0
     aRₛ: 13.567421667478142
     b: 8.307649758879776e-16
     ecc: 0.0
     cos(i): 6.123233995736766e-17
     sin(i): 1.0
     cos(ω): 1.0
     sin(ω): 0.0
     cos(Ω): 1.0
     sin(Ω): 0.0
     i: 1.5707963267948966 rad
     ω: 0.0 rad
     Ω: 0.0 rad
     Mₚ: 0.0 M⊙
     Mₛ: 1.0471975511965976 M⊙"""
=======
     period: 3
     duration: 1
     t0: 0
     b: 0"""
>>>>>>> 31e963e9
end<|MERGE_RESOLUTION|>--- conflicted
+++ resolved
@@ -58,11 +58,10 @@
 
     @test sprint(show, "text/plain", orbit) == """
     SimpleOrbit
-<<<<<<< HEAD
-     period: 3.0
-     duration: 1.0
-     t0: 0.0
-     b: 0.0"""
+     period: 3
+     duration: 1
+     t0: 0
+     b: 0"""
 end
 
 @testset "KeplerianOrbit" begin
@@ -106,10 +105,4 @@
      Ω: 0.0 rad
      Mₚ: 0.0 M⊙
      Mₛ: 1.0471975511965976 M⊙"""
-=======
-     period: 3
-     duration: 1
-     t0: 0
-     b: 0"""
->>>>>>> 31e963e9
 end